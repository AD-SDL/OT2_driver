"""Protopiler is designed to compile a config yaml into a working protocol"""
import argparse
import copy
from datetime import datetime
from itertools import repeat
from pathlib import Path
from typing import List, Optional, Tuple, Union, Dict

import pandas as pd

from ot2_driver.protopiler.config import Command, PathLike, ProtocolConfig, Resource
from ot2_driver.protopiler.resource_manager import ResourceManager

""" Things to do:
        [x] take in current resources, if empty default is full
        [x] allow partial tipracks, specify the tip location in the out protocol.py
        [x] resource manager as like a parasite class, just pass it around and update as needed
        [x] dispatch jobs?
        [v] (partially done, robot state in decent state) logging (both of state of robot and standard python logging) goal is to get to globus levels of logging
        [x] connect to opentrons and execute, should be outside this file, but since it doesn't exist, I am doing this now
        [ ] create smart templates, variable fields at the top that can be populated later
"""


class ProtoPiler:
    """Class that takes in a parses configs and outputs a completed protocol.py file"""

    def __init__(
        self,
        config_path: Optional[PathLike] = None,
        template_dir: PathLike = (
            Path(__file__).parent.resolve() / "protocol_templates"
        ),
        resource_file: Optional[PathLike] = None,
    ) -> None:
        """Can initialize with the resources we need, or it can be done after initialization

        Parameters
        ----------
        config_path : Optional[PathLike], optional
            path to the yaml configuration, by default None
        template_dir : PathLike, optional
            path to the template directory, by default Path("./protocol_templates")
        resource_file : Optional[PathLike], optional
            path to the resource file, if using a config and it does not exist, it will be created, by default None
        """
        self.template_dir = template_dir
        self.resource_file = resource_file

        if self.resource_file:
            self.resource_file = Path(self.resource_file)

        self.config = None
        if config_path:
            self.load_config(config_path=config_path, resource_file=resource_file)

    def load_config(
        self, config_path: PathLike, resource_file: Optional[PathLike] = None
    ) -> None:
        """Loading the config and generating necesary information for compiling a config

        This is what allows for nothing to be passed in during obj creation, if a user calls
        this method, it will load all the necesary things
        Parameters
        ----------
        config_path : PathLike
            path to the configuration file
        resource_file : Optional[PathLike], optional
            path to the resource file, if does not exist it will be created, by default None
        """
        self.config_path = config_path
        self.resource_file = resource_file

        self.config = ProtocolConfig.from_yaml(config_path)

        self.load_resources(self.config.resources)
        self.metadata = self.config.metadata
        self.resource_manager = ResourceManager(
            self.config.equipment, self.resource_file
        )

        self.commands = self.config.commands
        self._postprocess_commands()

    def _postprocess_commands(self) -> None:  # Could use more testing
        """Processes the commands to support the alias syntax.


        In short, this method will accept commands of the sort:
            ```
              - name: example command
                source: source:[A1, A2, A3]
                destination: dest:[B1, B2, B3]
                volume: 100
            ```
        or:
            ```
              - name: example command
                source: [source:A1, alias:A2, source:A3]
                destination: [dest:B1, dest:B2, dest:B3]
                volume: 100
            ```
        You can also mix and match, provide a global alias outside the brackets and keep some of the aliases inside.
        The inside alias will always overrule the outside alias.
        """
        # TODO: do more testing of this function
        # TODO: can we make this better?
        if self.resources:
            resource_key = list(self.resources.keys())[0]
        for command in self.commands:
            if ":[" in command.source:
                command.source = self._unpack_alias(command_elem=command.source)

            # Add logic for taking well names from files
            # peek into the source, check the well destination part
            peek_elem = command.source
            if isinstance(command.source, list):  # No mixing and matching
                peek_elem = command.source[0]

            peek_well: str = peek_elem.split(":")[-1]
            # check if it follows naming convention`[A-Z,a-z]?[0-9]{1,3}`
            # TODO better way to check the naming conventions for the wells
            if (
                not peek_well.isdigit()
                and not peek_well[1:].isdigit()
                and "payload" not in peek_well
            ):
                # read from file
                new_locations = []
                print(peek_well)
                for orig_command, loc in zip(
                    repeat(command.source), self.resources[resource_key][peek_well]
                ):
                    orig_deck_location = orig_command.split(":")[0]
                    new_locations.append(f"{orig_deck_location}:{loc}")

                command.source = new_locations
            if ":[" in command.destination:
                command.destination = self._unpack_alias(command.destination)

            # Add logic for reading well names from file
            # peek into the source, check the well destination part
            peek_elem = command.destination
            if isinstance(command.destination, list):  # No mixing and matching
                peek_elem = command.destination[0]

            peek_well: str = peek_elem.split(":")[-1]
<<<<<<< HEAD
            if (
                not peek_well.isdigit()
                and not peek_well[1:].isdigit()
                and "payload" not in peek_well
            ):
=======
            if isinstance(command.destination, list):  # No mixing and matching
                peek_elem = command.destination[0]
            # TODO better way to check the naming conventions for the well
            if not peek_well.isdigit() and not peek_well[1:].isdigit():
>>>>>>> 660e8190
                # read from file
                new_locations = []
                for orig_command, loc in zip(
                    repeat(command.destination), self.resources[resource_key][peek_well]
                ):
                    orig_deck_location = orig_command.split(":")[0]
                    new_locations.append(f"{orig_deck_location}:{loc}")

                command.destination = new_locations
<<<<<<< HEAD
        # TODO: adding a 0 to volumes
        # have to check if volumes comes from the files # TODO: different volumes for templates and primers
        if (
            not isinstance(command.volume, int)
            and not isinstance(command.volume, list)
            and "payload" not in command.volume
        ):
            new_volumes = []
            for vol in self.resources[resource_key][command.volume]:
                new_volumes.append(int(vol))
=======
            # TODO: adding a 0 to volumes
            # have to check if volumes comes from the files # TODO: different volumes for templates and primers
            if not isinstance(command.volume, float) and not isinstance(
                command.volume, list
            ):
                new_volumes = []
                for vol in self.resources[resource_key][command.volume]:
                    new_volumes.append(float(vol))
>>>>>>> 660e8190

                command.volume = new_volumes

    def _unpack_alias(self, command_elem: Union[str, List[str]]) -> List[str]:
        new_locations = []
        alias = command_elem.split(":")[0]
        process_source = copy.deepcopy(command_elem)
        process_source = ":".join(
            process_source.split(":")[1:]
        )  # split and rejoin after first colon
        process_source = process_source.strip("][").split(", ")

        for location in process_source:
            if len(location) == 0:  # Handles list that end like this: ...A3, A4, ]
                continue
            new_location = None
            if ":" not in location:
                new_location = f"{alias}:{location}"
                new_locations.append(new_location)
            else:
                new_locations.append(location)

        return new_locations

    def load_resources(self, resources: List[Resource]):
        """Load the other resources (files) specified in the config

        Currently only accepts *.xls or *.xlsx files

        Parameters
        ----------
        resources : List[Resource]
            the dataclasses of resource objects

        """
        self.resources = {}

        if resources:
            for resource in resources:
                self.resources[resource.name] = pd.read_excel(
                    resource.location, header=0
                )

    def _reset(
        self,
    ) -> None:
        """Reset the class so that another config can be parsed without side effects


        TODO: this is messy, and seems to break the 'idea' of classes, think of how to avoid this
        """
        self.config = None
        self.metadata = None
        self.labware = None
        self.pipettes = None
        self.commands = None

        self.labware_to_location = None
        self.location_to_labware = None
        self.alias_to_location = None

        self.pipette_to_mount = None
        self.mount_to_pipette = None

    def yaml_to_protocol(
        self,
        config_path: Optional[PathLike] = None,
        payload: Optional[Dict] = None,
        protocol_out: PathLike = Path(
            f"./protocol_{datetime.now().strftime('%Y%m%d-%H%M%S')}.py"
        ),
        resource_file: Optional[PathLike] = None,
        resource_file_out: Optional[PathLike] = None,
        write_resources: bool = True,
        overwrite_resources_json: bool = True,
        reset_when_done: bool = False,
    ) -> Tuple[Path]:
        """Public function that provides entrance to the protopiler. Creates the OT2 *.py file from a configuration

        Parameters
        ----------
        config_path : Optional[PathLike], optional
            path to yaml configuration file, if not present, will look to self, by default None
        protocol_out : PathLike, optional
            path to save the protocol to, by default Path(f"./protocol_{datetime.now().strftime('%Y%m%d-%H%M%S')}.py")
        resource_file : Optional[PathLike], optional
           path to existing resource file, if config is used, it will be created, by default None
        resource_file_out : Optional[PathLike], optional
            if you want to specify the creation of new resource file, by default None
        write_resources : bool, optional
            whether you want to save the resource file or clean it up, by default True
        overwrite_resources_json : bool, optional
            whether you want to rewrite a resource file, by default True
        reset_when_done : bool, optional
            whether to reset the class when finished compiling, by default False

        Returns
        -------
        Tuple[Path]
            returns the path to the protocol.py file as well as the resource file (if it does not exist, None)
        """

        if not self.config:
            self.load_config(config_path)

        if resource_file and not self.resource_file:
            self.load_config(self.config_path, resource_file)

        if protocol_out is None:
            protocol_out = Path(
                f"./protocol_{datetime.now().strftime('%Y%m%d-%H%M%S')}.py"
            )

        protocol = []

        # Header and run() declaration with initial deck and pipette dicts
        header = open((self.template_dir / "header.template")).read()
        if self.metadata is not None:
            header = header.replace(
                "#metadata#", f"metadata = {self.metadata.json(indent=4)}"
            )
        else:
            header = header.replace("#metadata#", "")
        protocol.append(header)

        # load labware and pipette
        protocol.append(
            "\n    ################\n    # load labware #\n    ################"
        )

        labware_block = open((self.template_dir / "load_labware.template")).read()
        module_block = open((self.template_dir / "load_module.template")).read()
        offset_block = open((self.template_dir / "labware_offset.template")).read()
        # TODO: think of some better software design for accessing members of resource manager
        for location, name in self.resource_manager.location_to_labware.items():
            match = False
            for loc, nm in self.resource_manager.module_info.items():
                if loc == location:
                    labware_command = module_block.replace("#module_name#", f'"{nm}"')
                    labware_command = labware_command.replace(
                        "#location#", f'"{location}"'
                    )
                    labware_command = labware_command.replace(
                        "#nickname#", f'{"module"}'
                    )
                    labware_command = labware_command.replace(
                        "#labware_name#", f'"{name}"'
                    )
                    match = True

            if not match:
                labware_command = labware_block.replace("#name#", f'"{name}"')
                labware_command = labware_command.replace("#location#", f'"{location}"')
            
            protocol.append(labware_command)
            
            for loc, off in self.resource_manager.offset_to_location.items():
                if loc == location:
                    offset_command = offset_block.replace("#x_offset#", f'{off[0]}')
                    offset_command = offset_command.replace("#y_offset#", f'{off[1]}')
                    offset_command = offset_command.replace("#z_offset#", f'{off[2]}')
                    offset_command = offset_command.replace("#location#", f'"{location}"')

                    protocol.append(offset_command)
                    


        instrument_block = open((self.template_dir / "load_instrument.template")).read()

        # TODO: think of some better software design for accessing members of resource manager
        for mount, name in self.resource_manager.mount_to_pipette.items():
            pipette_command = instrument_block.replace("#name#", f'"{name}"')
            pipette_command = pipette_command.replace("#mount#", f'"{mount}"')

            # get valid tipracks
            valid_tiprack_locations = self.resource_manager.find_valid_tipracks(name)
            if len(valid_tiprack_locations) == 0:
                print(f"Warning, no tipracks found for: {name}")
            pipette_command = pipette_command.replace(
                "#tip_racks#",
                ", ".join([f'deck["{loc}"]' for loc in valid_tiprack_locations]),
            )
            protocol.append(pipette_command)

        # execute commands
        protocol.append(
            "\n    ####################\n    # execute commands #\n    ####################"
        )

        commands_python = self._create_commands(payload=payload)
        protocol.extend(commands_python)

        # TODO: anything to write for closing?

        with open(protocol_out, "w") as f:
            f.write("\n".join(protocol))

        # Hierarchy:
        # 1. resource out given
        # 2. resource file given, and writing resources is true
        # 3. self.resources is not none, we are writing resources, and can overwrite it if present
        # 4. we are writing resources but do not have either file, dump it here with generated name
        if resource_file_out is not None:
            resource_file_out = self.resource_manager.dump_resource_json(
                out_file=resource_file_out
            )

        elif resource_file and write_resources:
            resource_file_out = self.resource_manager.dump_resource_json(
                out_file=resource_file
            )

        elif self.resource_file and write_resources and overwrite_resources_json:
            resource_file_out = self.resource_manager.dump_resource_json(
                out_file=self.resource_file
            )

        elif write_resources:
            resource_file_out = self.resource_manager.dump_resource_json()

        if reset_when_done:
            self._reset()

        return protocol_out, resource_file_out

    def _create_commands(self, payload: Optional[Dict]) -> List[str]:
        """Creates the flow of commands for the OT2 to run

        Raises:
            Exception: If no tips are present for the current pipette
            Exception: If no wellplates are installed in the deck

        Returns:
            List[str]: python snippets of commands to be run
        """
        commands = []

        # load command templates
        aspirate_template = open((self.template_dir / "aspirate.template")).read()
        dispense_template = open((self.template_dir / "dispense.template")).read()
        pick_tip_template = open((self.template_dir / "pick_tip.template")).read()
        drop_tip_template = open((self.template_dir / "drop_tip.template")).read()
        mix_template = open((self.template_dir / "mix.template")).read()
        dispense_clearance_template = open(
            (self.template_dir / "dispense_clearance.template")
        ).read()
        aspirate_clearance_template = open(
            (self.template_dir / "aspirate_clearance.template")
        ).read()

        tip_loaded = {"left": False, "right": False}
        for i, command_block in enumerate(self.commands):

            block_name = (
                command_block.name if command_block.name is not None else f"command {i}"
            )
            commands.append(f"\n    # {block_name}")
<<<<<<< HEAD
            # TODO: Inject the payload here
            # Inject the payload
            if isinstance(payload, dict):

                (arg_keys, arg_values) = zip(*command_block.__dict__.items())
                for key, value in payload.items():
                    if "payload." not in key:
                        key = f"payload.{key}"
                    if key in arg_values:
                        idx = arg_values.index(key)
                        step_arg_key = arg_keys[idx]
                        # this feels slimy...
                        setattr(command_block, step_arg_key, value)

            for (volume, src, dst, mix_cycles, mix_vol) in self._process_instruction(
                command_block
            ):
=======
            for (
                volume,
                src,
                dst,
                mix_cycles,
                mix_vol,
                asp_height,
                disp_height,
                drop_tip,
            ) in self._process_instruction(command_block):
>>>>>>> 660e8190
                # determine which pipette to use
                pipette_mount = self.resource_manager.determine_pipette(volume)
                if pipette_mount is None:
                    raise Exception(
                        f"No pipette available for {block_name} with volume: {volume}"
                    )

                # check for tip
                if not tip_loaded[pipette_mount]:
                    load_command = pick_tip_template.replace(
                        "#pipette#", f'pipettes["{pipette_mount}"]'
                    )
                    # TODO: think of some better software design for accessing members of resource manager
                    pipette_name = self.resource_manager.mount_to_pipette[pipette_mount]

                    # TODO: define flag to grab from specific well or just use the ones defined by the OT2
                    if True:
                        (
                            rack_location,
                            well_location,
                        ) = self.resource_manager.get_next_tip(pipette_name)

                        location_string = (
                            f'deck["{rack_location}"].wells()[{well_location}]'
                        )
                        load_command = load_command.replace(
                            "#location#", location_string
                        )
                    else:
                        load_command = load_command.replace("#location#", "")
                        self.resource_manager.update_tip_usage(pipette_name)

                    commands.append(load_command)
                    tip_loaded[pipette_mount] = True

                # aspirate and dispense
                # set aspirate clearance
                aspirate_clearance_command = aspirate_clearance_template.replace(
                    "#pipette#", f'pipettes["{pipette_mount}"]'
                )
                aspirate_clearance_command = aspirate_clearance_command.replace(
                    "#height#", str(asp_height)
                )
                commands.append(aspirate_clearance_command)

                src_wellplate_location = self._parse_wellplate_location(src)
                # should handle things not formed like loc:well
                src_well = src.split(":")[-1]

                aspirate_command = aspirate_template.replace(
                    "#pipette#", f'pipettes["{pipette_mount}"]'
                )
                aspirate_command = aspirate_command.replace("#volume#", str(volume))
                aspirate_command = aspirate_command.replace(
                    "#src#", f'deck["{src_wellplate_location}"]["{src_well}"]'
                )
                commands.append(aspirate_command)
                self.resource_manager.update_well_usage(
                    src_wellplate_location, src_well
                )

                # set dispense clearance
                dispense_clearance_commmand = dispense_clearance_template.replace(
                    "#pipette#", f'pipettes["{pipette_mount}"]'
                )
                dispense_clearance_commmand = dispense_clearance_commmand.replace(
                    "#height#", str(disp_height)
                )
                commands.append(dispense_clearance_commmand)

                dst_wellplate_location = self._parse_wellplate_location(dst)
                dst_well = dst.split(":")[
                    -1
                ]  # should handle things not formed like loc:well
                dispense_command = dispense_template.replace(
                    "#pipette#", f'pipettes["{pipette_mount}"]'
                )
                dispense_command = dispense_command.replace("#volume#", str(volume))
                dispense_command = dispense_command.replace(
                    "#dst#", f'deck["{dst_wellplate_location}"]["{dst_well}"]'
                )
                commands.append(dispense_command)
                # update resource usage
                self.resource_manager.update_well_usage(
                    dst_wellplate_location, dst_well
                )

                if mix_cycles is not None:
                    if mix_cycles >= 1:
                        # hardcoded to destination well for now
                        mix_command = mix_template.replace(
                            "#pipette#", f'pipettes["{pipette_mount}"]'
                        )
                        mix_command = mix_command.replace("#volume#", str(mix_vol))
                        mix_command = mix_command.replace(
                            "#loc#",
                            f'deck["{dst_wellplate_location}"]["{dst_well}"]',  # same as destination
                        )
                        mix_command = mix_command.replace("#reps#", str(mix_cycles))

                        commands.append(mix_command)

                    # no change in resources

                if drop_tip:
                    drop_command = drop_tip_template.replace(
                        "#pipette#", f'pipettes["{pipette_mount}"]'
                    )
                    commands.append(drop_command)
                    tip_loaded[pipette_mount] = False

                commands.append("")

        for mount, status in tip_loaded.items():
            if status:
                commands.append(
                    drop_tip_template.replace("#pipette#", f'pipettes["{mount}"]')
                )
                tip_loaded[mount] = False

        return commands

    def _parse_wellplate_location(self, command_location: str) -> str:
        """Finds the correct wellplate give the commands location

        Parameters
        ----------
        command_location : str
            The raw command coming from the input file. Form: `alias:Well` or `Well`. Function accepts both

        Returns
        -------
        str
            The wellplate location in string form (will be in range 1-9, due to ot2 deck size)

        Raises
        ------
        Exception
            If the command is not formatted correctly, it should get caught before this, but if not I check here
        """
        location = None
        # new format, pass a wellplate location, then well location
        if ":" in command_location:
            try:
                plate, _ = command_location.split(":")
            except ValueError:
                raise Exception(
                    f"Command: {command_location} is not formatted correctly..."
                )

            # TODO: think of some better software design for accessing members of resource manager
            location = self.resource_manager.alias_to_location[plate]
        else:  # older format of passing location
            for name, loc in self.resource_manager.labware_to_location.items():
                if "well" in name:
                    if location is not None:
                        print(
                            f"Location {location} is overwritten with {loc}, multiple wellplates present"
                        )
                    if type(loc) is list and len(loc) > 1:
                        print(
                            f"Ambiguous command '{command_location}', multiple plates satisfying params (locations: {loc}) found, choosing location: {loc[0]}..."
                        )
                        location = loc[0]
                    elif type(loc) is list and len(loc) == 1:
                        location = loc[0]
                    elif type(loc) is str:
                        location = loc

        return location

    def _process_instruction(self, command_block: Command) -> List[str]:
        """Processes a command block to translate into the protocol information.

        Supports unrolling over any dimension, syntactic sugar at best, but might come in handy someday

        Parameters
        ----------
        command_block : Command
            The command dataclass parsed directly from the file. See the `example_configs/` directory for examples.

        Returns
        -------
        List[str]
            Yields a triple of [volume, source, destination] values until there are no values left to be consumed

        Raises
        ------
        Exception
            If the command is not formatted correctly and there are different dimension iterables present, exception is raised.
            This function either supports one field being an iterable with length >1, or they all must be iterables with the same length.
        """
        if (
            type(command_block.volume) is float
            and type(command_block.source) is str
            and type(command_block.destination) is str
            and type(command_block.mix_cycles) is int
            and type(command_block.mix_volume) is int
            and type(command_block.aspirate_clearance) is float
            and type(command_block.dispense_clearance) is float
            and type(command_block.drop_tip) is bool
        ):

            yield command_block.volume, command_block.source, command_block.destination, command_block.mix_cycles, command_block.mix_volume, command_block.aspirate_clearance, command_block.dispense_clearance, command_block.drop_tip
        else:

            # could be one source (either list of volumes or one volume) to many desitnation
            # could be many sources (either list of volumes or one volume) to one destination
            # could be one source/destination, many volumes

            # TODO: think about optimizatoins. e.g if you are dispensing from one well to multiple
            # destinations, we could pick up the sum of the volumes and drop into each well without
            # the whole dispense, drop tip, pick up tip, aspirate in the middle

            # since we are here we know at least one of the things is a list
            iter_len = 0
            if isinstance(command_block.volume, list):
                # handle if user forgot to change list of one value to scalar
                if len(command_block.volume) == 1:
                    command_block.volume = command_block.volume[0]
                else:
                    iter_len = len(command_block.volume)
            if isinstance(command_block.source, list):
                if iter_len != 0 and len(command_block.source) != iter_len:
                    # handle if user forgot to change list of one value to scalar
                    if len(command_block.source) == 1:
                        command_block.source = command_block.source[0]
                    else:
                        raise Exception(
                            "Multiple iterables found, cannot deterine dimension to iterate over"
                        )
                iter_len = len(command_block.source)
            if isinstance(command_block.destination, list):
                if iter_len != 0 and len(command_block.destination) != iter_len:
                    # handle if user forgot to change list of one value to scalar
                    if len(command_block.destination) == 1:
                        command_block.destination = command_block.destination[0]
                    else:
                        raise Exception(
                            "Multiple iterables of differnet lengths found, cannot deterine dimension to iterate over"
                        )
                iter_len = len(command_block.destination)

            if isinstance(command_block.mix_cycles, list):
                if iter_len != 0 and len(command_block.mix_cycles) != iter_len:
                    # handle if user forgot to change list of one value to scalar
                    if len(command_block.mix_cycles) == 1:
                        command_block.mix_cycles = command_block.mix_cycles[0]
                    else:
                        raise Exception(
                            "Multiple iterables of differnet lengths found, cannot deterine dimension to iterate over"
                        )
                iter_len = len(command_block.mix_cycles)

            if isinstance(command_block.mix_volume, list):
                if iter_len != 0 and len(command_block.mix_volume) != iter_len:
                    # handle if user forgot to change list of one value to scalar
                    if len(command_block.mix_volume) == 1:
                        command_block.mix_volume = command_block.mix_volume[0]
                    else:
                        raise Exception(
                            "Multiple iterables of differnet lengths found, cannot deterine dimension to iterate over"
                        )
                iter_len = len(command_block.mix_volume)

            if isinstance(command_block.aspirate_clearance, list):
                if iter_len != 0 and len(command_block.aspirate_clearance) != iter_len:
                    # handle if user forgot to change list of one value to scalar
                    if len(command_block.aspirate_clearance) == 1:
                        command_block.aspirate_clearance = (
                            command_block.aspirate_clearance[0]
                        )
                    else:
                        raise Exception(
                            "Multiple iterables of differnet lengths found, cannot deterine dimension to iterate over"
                        )

            if isinstance(command_block.dispense_clearance, list):
                if iter_len != 0 and len(command_block.dispense_clearance) != iter_len:
                    # handle if user forgot to change list of one value to scalar
                    if len(command_block.dispense_clearance) == 1:
                        command_block.dispense_clearance = (
                            command_block.dispense_clearance[0]
                        )
                    else:
                        raise Exception(
                            "Multiple iterables of differnet lengths found, cannot deterine dimension to iterate over"
                        )
            if isinstance(command_block.drop_tip, list):
                if iter_len != 0 and len(command_block.drop_tip) != iter_len:
                    # handle if user forgot to change list of one value to scalar
                    if len(command_block.drop_tip) == 1:
                        command_block.drop_tip = command_block.drop_tip[0]
                    else:
                        raise Exception(
                            "Multiple iterables found, cannot deterine dimension to iterate over"
                        )
                iter_len = len(command_block.drop_tip)

            if not isinstance(command_block.volume, list):
                volumes = repeat(command_block.volume, iter_len)
            else:
                volumes = command_block.volume
            if not isinstance(command_block.source, list):
                sources = repeat(command_block.source, iter_len)
            else:
                sources = command_block.source
            if not isinstance(command_block.destination, list):
                destinations = repeat(command_block.destination, iter_len)
            else:
                destinations = command_block.destination
            if not isinstance(command_block.mix_cycles, list):
                mixing_cycles = repeat(command_block.mix_cycles, iter_len)
            else:
                mixing_cycles = command_block.mix_cycles
            if not isinstance(command_block.mix_volume, list):
                mixing_volume = repeat(command_block.mix_volume, iter_len)
            else:
                mixing_volume = command_block.mix_volume
            if not isinstance(command_block.aspirate_clearance, list):
                aspirate_clearance = repeat(command_block.aspirate_clearance, iter_len)
            else:
                aspirate_clearance = command_block.aspirate_clearance
            if not isinstance(command_block.dispense_clearance, list):
                dispense_clearance = repeat(command_block.dispense_clearance, iter_len)
            else:
                dispense_clearance = command_block.dispense_clearance
            if not isinstance(command_block.drop_tip, list):
                drop_tip = repeat(command_block.drop_tip, iter_len)
            else:
                drop_tip = command_block.drop_tip

            for (
                vol,
                src,
                dst,
                mix_cycles,
                mix_vol,
                asp_height,
                disp_height,
                d_tip,
            ) in zip(
                volumes,
                sources,
                destinations,
                mixing_cycles,
                mixing_volume,
                aspirate_clearance,
                dispense_clearance,
                drop_tip,
            ):
                yield vol, src, dst, mix_cycles, mix_vol, asp_height, disp_height, d_tip


def main(args):  # noqa: D103
    # TODO: Think about how a user would want to interact with this, do they want to interact with something like a
    # SeqIO from Biopython? Or more like a interpreter kind of thing? That will guide some of this... not sure where
    # its going right now
    ppiler = ProtoPiler(args.config)

    ppiler.yaml_to_protocol(
        config_path=args.config,
        protocol_out=args.protocol_out,
        resource_file=args.resource_in,
        resource_file_out=args.resource_out,
        reset_when_done=True,
    )


if __name__ == "__main__":
    parser = argparse.ArgumentParser()
    parser.add_argument(
        "-c",
        "--config",
        help="YAML config file",
        type=str,
        required=True,
    )
    parser.add_argument(
        "-po",
        "--protocol_out",
        help="Path to save the protocol to",
        type=Path,
    )
    parser.add_argument(
        "-ri",
        "--resource_in",
        help="Path to existing resource file to update",
        type=Path,
    )
    parser.add_argument(
        "-ro",
        "--resource_out",
        help="Path to save the resource file to",
        type=Path,
    )

    args = parser.parse_args()
    main(args)<|MERGE_RESOLUTION|>--- conflicted
+++ resolved
@@ -145,18 +145,14 @@
                 peek_elem = command.destination[0]
 
             peek_well: str = peek_elem.split(":")[-1]
-<<<<<<< HEAD
+            if isinstance(command.destination, list):  # No mixing and matching
+                peek_elem = command.destination[0]
             if (
                 not peek_well.isdigit()
                 and not peek_well[1:].isdigit()
                 and "payload" not in peek_well
             ):
-=======
-            if isinstance(command.destination, list):  # No mixing and matching
-                peek_elem = command.destination[0]
-            # TODO better way to check the naming conventions for the well
-            if not peek_well.isdigit() and not peek_well[1:].isdigit():
->>>>>>> 660e8190
+
                 # read from file
                 new_locations = []
                 for orig_command, loc in zip(
@@ -166,7 +162,6 @@
                     new_locations.append(f"{orig_deck_location}:{loc}")
 
                 command.destination = new_locations
-<<<<<<< HEAD
         # TODO: adding a 0 to volumes
         # have to check if volumes comes from the files # TODO: different volumes for templates and primers
         if (
@@ -177,16 +172,6 @@
             new_volumes = []
             for vol in self.resources[resource_key][command.volume]:
                 new_volumes.append(int(vol))
-=======
-            # TODO: adding a 0 to volumes
-            # have to check if volumes comes from the files # TODO: different volumes for templates and primers
-            if not isinstance(command.volume, float) and not isinstance(
-                command.volume, list
-            ):
-                new_volumes = []
-                for vol in self.resources[resource_key][command.volume]:
-                    new_volumes.append(float(vol))
->>>>>>> 660e8190
 
                 command.volume = new_volumes
 
@@ -340,19 +325,19 @@
             if not match:
                 labware_command = labware_block.replace("#name#", f'"{name}"')
                 labware_command = labware_command.replace("#location#", f'"{location}"')
-            
+
             protocol.append(labware_command)
-            
+
             for loc, off in self.resource_manager.offset_to_location.items():
                 if loc == location:
-                    offset_command = offset_block.replace("#x_offset#", f'{off[0]}')
-                    offset_command = offset_command.replace("#y_offset#", f'{off[1]}')
-                    offset_command = offset_command.replace("#z_offset#", f'{off[2]}')
-                    offset_command = offset_command.replace("#location#", f'"{location}"')
+                    offset_command = offset_block.replace("#x_offset#", f"{off[0]}")
+                    offset_command = offset_command.replace("#y_offset#", f"{off[1]}")
+                    offset_command = offset_command.replace("#z_offset#", f"{off[2]}")
+                    offset_command = offset_command.replace(
+                        "#location#", f'"{location}"'
+                    )
 
                     protocol.append(offset_command)
-                    
-
 
         instrument_block = open((self.template_dir / "load_instrument.template")).read()
 
@@ -444,7 +429,6 @@
                 command_block.name if command_block.name is not None else f"command {i}"
             )
             commands.append(f"\n    # {block_name}")
-<<<<<<< HEAD
             # TODO: Inject the payload here
             # Inject the payload
             if isinstance(payload, dict):
@@ -459,10 +443,6 @@
                         # this feels slimy...
                         setattr(command_block, step_arg_key, value)
 
-            for (volume, src, dst, mix_cycles, mix_vol) in self._process_instruction(
-                command_block
-            ):
-=======
             for (
                 volume,
                 src,
@@ -473,7 +453,6 @@
                 disp_height,
                 drop_tip,
             ) in self._process_instruction(command_block):
->>>>>>> 660e8190
                 # determine which pipette to use
                 pipette_mount = self.resource_manager.determine_pipette(volume)
                 if pipette_mount is None:
