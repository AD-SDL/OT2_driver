--- conflicted
+++ resolved
@@ -15,19 +15,10 @@
 from fastapi.datastructures import State
 from typing_extensions import Annotated
 from urllib3.exceptions import ConnectTimeoutError
-<<<<<<< HEAD
-from wei.types import (
-    ModuleAbout,
-    ModuleAction,
-    ModuleActionArg,
-    ModuleActionFile,
-    ModuleStatus,
-=======
 from wei.modules.rest_module import RESTModule
 from wei.types.module_types import ModuleStatus
 from wei.types.step_types import (
     ActionRequest,
->>>>>>> 531289b5
     StepFileResponse,
     StepResponse,
     StepStatus,
